from typing import Optional, Callable
from functools import cached_property
from .eos import EOS


class FluidState:
    def __init__(self, eos: EOS, P: Optional[float] = None, T: Optional[float] = None, v: Optional[float] = None):
        self.eos = eos

        if [P, T, v].count(None) > 1:
<<<<<<< HEAD
            raise ValueError('At least two of P, T, v are required to specify a state')
=======
            raise ValueError('At least two of P, T, v must be specified')
>>>>>>> 5ac48b2e

        if P is not None:
            if P > 0:
                self.P = P
            else:
                raise ValueError('P must have a positive value')
        if T is not None:
            if T > 0:
                self.T = T
            else:
                raise ValueError('T must have a positive value')
        if v is not None:
            if v > 0:
                self.v = v
            else:
                raise ValueError('v must have a positive value')

    @cached_property
    def P(self):
        return self.eos.P(T=self.T, v=self.v)

    @cached_property
    def T(self):
        return self.eos.T(P=self.P, v=self.v)

    @cached_property
    def v(self):
        return self.eos.v(P=self.P, T=self.T)

    @cached_property
    def z(self):
        return self.eos.z(P=self.P, T=self.T, v=self.v)<|MERGE_RESOLUTION|>--- conflicted
+++ resolved
@@ -8,11 +8,7 @@
         self.eos = eos
 
         if [P, T, v].count(None) > 1:
-<<<<<<< HEAD
-            raise ValueError('At least two of P, T, v are required to specify a state')
-=======
             raise ValueError('At least two of P, T, v must be specified')
->>>>>>> 5ac48b2e
 
         if P is not None:
             if P > 0:
